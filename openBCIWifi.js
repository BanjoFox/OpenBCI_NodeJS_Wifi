'use strict';
const EventEmitter = require('events').EventEmitter;
const _ = require('lodash');
const util = require('util');
// Local imports
const OpenBCIUtilities = require('openbci-utilities');
const obciUtils = OpenBCIUtilities.Utilities;
const k = OpenBCIUtilities.Constants;
const obciDebug = OpenBCIUtilities.Debug;
const clone = require('clone');
const ip = require('ip');
const Client = require('node-ssdp').Client;
const net = require('net');
const http = require('http');
const bufferEqual = require('buffer-equal');
const Buffer = require('safe-buffer').Buffer;

const wifiOutputModeJSON = 'json';
const wifiOutputModeRaw = 'raw';

/**
 * Options object
 * @type {InitializationObject}
 * @private
 */
const _options = {
  attempts: 10,
  debug: false,
  latency: 10000,
  sampleRate: 0,
  sendCounts: false,
  simulate: false,
  simulatorBoardFailure: false,
  simulatorHasAccelerometer: true,
  simulatorInternalClockDrift: 0,
  simulatorInjectAlpha: true,
  simulatorInjectLineNoise: [k.OBCISimulatorLineNoiseHz60, k.OBCISimulatorLineNoiseHz50, k.OBCISimulatorLineNoiseNone],
  simulatorSampleRate: 200,
  verbose: false
};

/**
 * @typedef {Object} InitializationObject
 * @property {Number} attempts  - The number of times to try and perform an SSDP search before quitting. (Default 10)
 *
 * @property {Boolean} debug  - Print out a raw dump of bytes sent and received. (Default `false`)
 *
 * @property {Number} latency - The latency, or amount of time between packet sends, of the WiFi shield. The time is in
 *                      micro seconds!
 *
 * @property {Number} sampleRate - The sample rate to set the board to. (Default is zero)
 *
 * @property {Boolean} sendCounts  - Send integer raw counts instead of scaled floats.
 *           (Default `false`)
 *
 * @property {Boolean} simulate  - (IN-OP) Full functionality, just mock data. Must attach Daisy module by setting
 *                  `simulatorDaisyModuleAttached` to `true` in order to get 16 channels. (Default `false`)
 *
 * @property {Boolean} simulatorBoardFailure  - (IN-OP)  Simulates board communications failure. This occurs when the RFduino on
 *                  the board is not polling the RFduino on the dongle. (Default `false`)
 *
 * @property {Boolean} simulatorHasAccelerometer  - Sets simulator to send packets with accelerometer data. (Default `true`)
 *
 * @property {Boolean} simulatorInjectAlpha  - Inject a 10Hz alpha wave in Channels 1 and 2 (Default `true`)
 *
 * @property {String} simulatorInjectLineNoise  - Injects line noise on channels.
 *          3 Possible Options:
 *              `60Hz` - 60Hz line noise (Default) [America]
 *              `50Hz` - 50Hz line noise [Europe]
 *              `none` - Do not inject line noise.
 *
 * @property {Number} simulatorSampleRate  - The sample rate to use for the simulator. Simulator will set to 125 if
 *                  `simulatorDaisyModuleAttached` is set `true`. However, setting this option overrides that
 *                  setting and this sample rate will be used. (Default is `250`)
 *
 * @property {Boolean} verbose  - Print out useful debugging events. (Default `false`)
 *
 */

/**
 * @description The initialization method to call first, before any other method.
 * @param options {InitializationObject} (optional) - Board optional configurations.
 * @constructor
 * @author AJ Keller (@aj-ptw)
 */
function Wifi (options) {
  if (!(this instanceof Wifi)) {
    return new Wifi(options);
  }

  options = (typeof options !== 'function') && options || {};
  let opts = {};

  /** Configuring Options */
  let o;
  for (o in _options) {
    var userOption = (o in options) ? o : o.toLowerCase();
    var userValue = options[userOption];
    delete options[userOption];

    if (typeof _options[o] === 'object') {
      // an array specifying a list of choices
      // if the choice is not in the list, the first one is defaulted to

      if (_options[o].indexOf(userValue) !== -1) {
        opts[o] = userValue;
      } else {
        opts[o] = _options[o][0];
      }
    } else {
      // anything else takes the user value if provided, otherwise is a default

      if (userValue !== undefined) {
        opts[o] = userValue;
      } else {
        opts[o] = _options[o];
      }
    }
  }

  for (o in options) throw new Error('"' + o + '" is not a valid option');

  /**
   * @type {InitializationObject}
   */
  this.options = clone(opts);

  /**
   * @type {RawDataToSample}
   * @private
   */
  this._rawDataPacketToSample = k.rawDataToSampleObjectDefault(8);
  this._rawDataPacketToSample.scale = !this.options.sendCounts;
  this._rawDataPacketToSample.protocol = k.OBCIProtocolWifi;
  this._rawDataPacketToSample.verbose = this.options.verbose;

  /** Private Properties (keep alphabetical) */
  this._accelArray = [0, 0, 0];
  this._allInfo = null;
  this._boardInfo = null;
  this._boardType = k.OBCIBoardNone;
  this._connected = false;
  this._droppedPacketCounter = 0;
  this._firstPacket = true;
  this._ipAddress = null;
  this._info = null;
  this._latency = this.options.latency;
  this._lowerChannelsSampleObject = null;
  this._macAddress = null;
  this._multiPacketBuffer = null;
  this._numberOfChannels = 0;
  this._packetCounter = 0;
  this._peripheral = null;
  this._sampleRate = this.options.sampleRate;
  this._scanning = false;
  this._shieldName = null;
  this._shieldName = null;
  this._streaming = false;
  this._version = null;

  /** Public Properties (keep alphabetical) */
  this.curOutputMode = wifiOutputModeRaw;
  this.wifiShieldArray = [];

  /** Initializations */

  this.wifiInitServer();
}

// This allows us to use the emitter class freely outside of the module
util.inherits(Wifi, EventEmitter);

/**
 * @description Send a command to the board to turn a specified channel off
 * @param channelNumber
 * @returns {Promise.<T>}
 * @author AJ Keller (@aj-ptw)
 */
Wifi.prototype.channelOff = function (channelNumber) {
  return k.commandChannelOff(channelNumber).then((charCommand) => {
    // console.log('sent command to turn channel ' + channelNumber + ' by sending command ' + charCommand)
    return this.write(charCommand);
  });
};

/**
 * @description Send a command to the board to turn a specified channel on
 * @param channelNumber
 * @returns {Promise.<T>|*}
 * @author AJ Keller (@aj-ptw)
 */
Wifi.prototype.channelOn = function (channelNumber) {
  return k.commandChannelOn(channelNumber).then((charCommand) => {
    // console.log('sent command to turn channel ' + channelNumber + ' by sending command ' + charCommand)
    return this.write(charCommand);
  });
};

/**
 * @description To send a channel setting command to the board
 * @param channelNumber - Number (1-16)
 * @param powerDown - Bool (true -> OFF, false -> ON (default))
 *          turns the channel on or off
 * @param gain - Number (1,2,4,6,8,12,24(default))
 *          sets the gain for the channel
 * @param inputType - String (normal,shorted,biasMethod,mvdd,temp,testsig,biasDrp,biasDrn)
 *          selects the ADC channel input source
 * @param bias - Bool (true -> Include in bias (default), false -> remove from bias)
 *          selects to include the channel input in bias generation
 * @param srb2 - Bool (true -> Connect this input to SRB2 (default),
 *                     false -> Disconnect this input from SRB2)
 *          Select to connect (true) this channel's P input to the SRB2 pin. This closes
 *              a switch between P input and SRB2 for the given channel, and allows the
 *              P input to also remain connected to the ADC.
 * @param srb1 - Bool (true -> connect all N inputs to SRB1,
 *                     false -> Disconnect all N inputs from SRB1 (default))
 *          Select to connect (true) all channels' N inputs to SRB1. This effects all pins,
 *              and disconnects all N inputs from the ADC.
 * @returns {Promise} resolves if sent, rejects on bad input or no board
 * @author AJ Keller (@aj-ptw)
 */
Wifi.prototype.channelSet = function (channelNumber, powerDown, gain, inputType, bias, srb2, srb1) {
  let arrayOfCommands = [];
  return new Promise((resolve, reject) => {
    k.getChannelSetter(channelNumber, powerDown, gain, inputType, bias, srb2, srb1)
      .then((val) => {
        arrayOfCommands = val.commandArray;
        this._rawDataPacketToSample.channelSettings[channelNumber - 1] = val.newChannelSettingsObject;
        return this.write(arrayOfCommands.join(''));
      }).then(resolve, reject);
  });
};

/**
 * @description To send an impedance setting command to the board
 * @param channelNumber {Number} (1-16)
 * @param pInputApplied {Boolean} (true -> ON, false -> OFF (default))
 * @param nInputApplied {Boolean} (true -> ON, false -> OFF (default))
 * @returns {Promise} resolves if sent, rejects on bad input or no board
 * @author AJ Keller (@aj-ptw)
 */
Wifi.prototype.impedanceSet = function (channelNumber, pInputApplied, nInputApplied) {
  let arrayOfCommands = [];
  return new Promise((resolve, reject) => {
    k.getImpedanceSetter(channelNumber, pInputApplied, nInputApplied)
      .then((val) => {
        arrayOfCommands = val.commandArray;
        return this.write(arrayOfCommands.join(''));
      }).then(resolve, reject);
  });
};

/**
 * @description The essential precursor method to be called initially to establish a
 *              ble connection to the OpenBCI ganglion board.
 * @param o {Object}
 * @param o.ipAddress {String} - The ip address of the shield if you know it
 * @param o.latency {Number} - If you want to set the latency of the system you can here too.
 * @param o.sampleRate - The sample rate to set the board connected to the wifi shield
 * @param o.shieldName {String} - If supplied, will search for a shield by this name, if not supplied, will connect to
 *  the first shield found.
 * @param o.streamStart {Boolean} - Set `true` if you want the board to start streaming.
 * @returns {Promise} If the board was able to connect.
 * @author AJ Keller (@aj-ptw)
 */
Wifi.prototype.connect = function (o) {
  return new Promise((resolve, reject) => {
    if (o.hasOwnProperty('ipAddress')) {
      this._ipAddress = o.ipAddress;
    } else if (o.hasOwnProperty('shieldName')) {
      _.forEach(this.wifiShieldArray, (shield) => {
        if (shield.localName === o.shieldName) {
          this._ipAddress = shield.ipAddress;
        }
      });
    }
    if (o.hasOwnProperty('latency')) {
      this._latency = o.latency;
    }
    if (this.options.verbose) console.log(`Attempting to connect to ${o.ipAddress}`);
    this._connectSocket(this._ipAddress)
      .then(() => {
        if (this.options.verbose) console.log(`Connected to ${o.ipAddress}`);
        this._connected = true;
        return this.syncInfo();
      })
      .then(() => {
<<<<<<< HEAD
        if (this.options.verbose) console.log(`Synced into with ${this._shieldName}`);
        if (o.hasOwnProperty('sampleRate')) {
          if (this.options.verbose) console.log(`Attempting to set sample rate to ${o.sampleRate}`);
          return this.setSampleRate(o.sampleRate);
        }
        return this.syncSampleRate();
      })
      .then((sampleRate) => {
        if (this.options.verbose) console.log(`Sample rate is ${sampleRate}`);
        this._sampleRate = sampleRate;
        if (o.hasOwnProperty('streamStart')) {
          if (o.streamStart) {
            if (this.options.verbose) console.log('Attempting to start stream');
            return this.streamStart();
          }
        }
        return Promise.resolve();
      })
      .then(() => {
=======
        if (this.options.verbose) console.log(`Synced info with ${id}`);
>>>>>>> 44315d8a
        resolve();
      })
      .catch((err) => {
        this._ipAddress = null;
        this._shieldName = null;
        this._connected = false;
        reject(err);
      });
  });
};

/**
 * @description Closes the connection to the board. Waits for stop streaming command to
 *  be sent if currently streaming.
 * @returns {Promise} - fulfilled by a successful close, rejected otherwise.
 * @author AJ Keller (@aj-ptw)
 */
Wifi.prototype.disconnect = function () {
  this._disconnected();
  return Promise.resolve();
};

Wifi.prototype.eraseCredentials = function () {
  this.delete
};

/**
 * @description Checks if the driver is connected to a board.
 * @returns {boolean} - True if connected.
 */
Wifi.prototype.isConnected = function () {
  return this._connected;
};

/**
 * @description Checks if noble is currently scanning.
 * @returns {boolean} - True if streaming.
 */
Wifi.prototype.isSearching = function () {
  return this._scanning;
};

/**
 * @description Checks if the board is currently sending samples.
 * @returns {boolean} - True if streaming.
 */
Wifi.prototype.isStreaming = function () {
  return this._streaming;
};


/**
 * @description Get the current board type
 * @returns {*}
 */
Wifi.prototype.getBoardType = function () {
  return this._boardType;
};

/**
 * @description Get the firmware version of connected and synced wifi shield.
 * @returns {String} The version number
 * Note: This is dependent on if you called connect
 */
Wifi.prototype.getFirmwareVersion = function () {
  return this._version;
};

/**
 * Return the ip address of the attached WiFi Shield device.
 * @return {null|String}
 */
Wifi.prototype.getIpAddress = function () {
  return this._ipAddress;
};

/**
 * Return the latency to be set on the WiFi Shield.
 * @return {Number}
 */
Wifi.prototype.getIpAddress = function () {
  return this._latency;
};

/**
 * Return the MAC address of the attached WiFi Shield device.
 * @return {null|String}
 */
Wifi.prototype.getMacAddress = function () {
  return this._macAddress;
};

/**
 * @description This function is used as a convenience method to determine how many
 *              channels the current board is using.
 * @returns {Number} A number
 * Note: This is dependent on if your wifi shield is attached to another board and how many channels are there.
 * @author AJ Keller (@aj-ptw)
 */
Wifi.prototype.getNumberOfChannels = function () {
  return this._numberOfChannels;
};

/**
 * @description Get the the current sample rate is.
 * @returns {Number} The sample rate
 * Note: This is dependent on if you configured the board correctly on setup options
 */
Wifi.prototype.getSampleRate = function () {
  return this._sampleRate;
};

/**
 * Return the shield name of the attached WiFi Shield device.
 * @return {null|String}
 */
Wifi.prototype.getShieldName = function () {
  return this._shieldName;
};

/**
 * Call to start testing impedance.
 * @return {global.Promise|Promise}
 */
Wifi.prototype.impedanceStart = function () {
  if (this.getBoardType() !== k.OBCIBoardGanglion) return Promise.reject(Error('Expected board type to be Ganglion'));
  return this.write(k.OBCIGanglionImpedanceStart);
};

/**
 * Call to stop testing impedance.
 * @return {global.Promise|Promise}
 */
Wifi.prototype.impedanceStop = function () {
  if (this.getBoardType() !== k.OBCIBoardGanglion) return Promise.reject(Error('Expected board type to be Ganglion'));
  return this.write(k.OBCIGanglionImpedanceStop);
};

/**
 * Used to search for an OpenBCI WiFi Shield. Will connect to the first one if no `shieldName` is supplied.
 * @param o {Object} (optional)
 * @param o.sampleRate - The sample rate to set the board connected to the wifi shield
 * @param o.shieldName {String} - If supplied, will search for a shield by this name, if not supplied, will connect to
 *  the first shield found.
 * @param o.streamStart {Boolean} - Set `true` if you want the board to start streaming.
 * @param o.timeout {Number} - The time in milli seconds to wait for the system to try and auto find and connect to the
 *  shield.
 * @return {Promise} - Resolves after successful connection, rejects otherwise with Error.
 */
Wifi.prototype.searchToStream = function (o) {
  return new Promise((resolve, reject) => {
    let autoFindTimeOut = null;
    let timeout = 10000;
    if (o.hasOwnProperty('timeout')) timeout = o.timeout;
    this.once(k.OBCIEmitterWifiShield, (shield) => {
      if (o.hasOwnProperty('shieldName')) {
        if (!_.eq(o.shieldName, shield.localName)) return;
      }
      if (autoFindTimeOut) clearTimeout(autoFindTimeOut);
      o['ipAddress'] = shield.ipAddress;
      this.searchStop()
        .then(() => {
          return this.connect(o);
        })
        .then(() => {
          if (this.options.verbose) console.log('Done with search connect and sync');
          resolve();
        })
        .catch((err) => {
          reject(err);
          console.log(err);
        });
    });
    this.searchStart().catch(console.log);

    autoFindTimeOut = setTimeout(() => {
      this.searchStop().catch(console.log);
      reject(Error(`Failed to autoFindAndConnectToWifiShield within ${timeout} ms`));
    }, timeout);
  });
};

/**
 * Set the sample rate of the remote OpenBCI shield
 * @param sampleRate {Number} the sample rate you want to set to.
 * @returns {Promise}
 */
Wifi.prototype.setSampleRate = function (sampleRate) {
  const numPattern = /\d+/g;
  return new Promise((resolve, reject) => {
    k.getSampleRateSetter(this._boardType, sampleRate)
      .then((cmds) => {
        return this.write(cmds);
      })
      .then((res) => {
        if (_.includes(res, k.OBCIParseSuccess)) {
          this._sampleRate = Number(res.match(numPattern)[0]);
          resolve(this._sampleRate);
        } else {
          reject(res);
        }
      })
      .catch((err) => {
        reject(err);
      })
  });
};

/**
 * Returns the sample rate from the board
 * @returns {Promise}
 */
Wifi.prototype.syncSampleRate = function () {
  const numPattern = /\d+/g;
  return new Promise((resolve, reject) => {
    this.write(`${k.OBCISampleRateSet}${k.OBCISampleRateCmdGetCur}`)
      .then((res) => {
        if (_.includes(res, k.OBCIParseSuccess)) {
          this._sampleRate = Number(res.match(numPattern)[0]);
          resolve(this._sampleRate);
        } else {
          reject(res);
        }
      })
      .catch((err) => {
        reject(err);
      })
  });
};

/**
 * @description List available peripherals so the user can choose a device when not
 *              automatically found.
 * @returns {Promise} - If scan was started
 */
Wifi.prototype.searchStart = function () {
  return new Promise((resolve) => {
    this._scanning = true;
    this.wifiClient = new Client({});
    let attemptCounter = 0;
    let _timeout = 3 * 1000; // Retry every 3 seconds
    let timeoutFunc = () => {
      if (attemptCounter < this.options.attempts) {
        if (this.wifiClient) {
          this.wifiClient.stop();
          this.wifiClient.search('urn:schemas-upnp-org:device:Basic:1');
          attemptCounter++;
          if (this.options.verbose) console.log(`SSDP: still trying to find a board - attempt ${attemptCounter} of ${this.options.attempts}`);
          this.ssdpTimeout = setTimeout(timeoutFunc, _timeout);
        }
      } else {
        if (this.options.verbose) console.log('SSDP: stopping because out of attempts');
        this.searchStop();
      }
    };
    this.wifiClient.on('response', (headers, code, rinfo) => {
      if (this.options.verbose) console.log('SSDP:Got a response to an m-search:\n%d\n%s\n%s', code, JSON.stringify(headers, null, '  '), JSON.stringify(rinfo, null, '  '));
      try {
        const shieldName = `OpenBCI-${headers.SERVER.split('/')[2].split('-')[2]}`;
        const shieldIpAddress = rinfo.address;
        const wifiShieldObject = {
          ipAddress: shieldIpAddress,
          localName: shieldName
        };
        let addShield = true;
        _.forEach(this.wifiShieldArray, (shield) => {
          if (shield.ipAddress === shieldIpAddress) {
            addShield = false;
          }
        });
        if (addShield) this.wifiShieldArray.push(wifiShieldObject);
        this.emit(k.OBCIEmitterWifiShield, wifiShieldObject);
      } catch (err) {
        console.log('not an openbci shield');
      }
    });
    // Search for just the wifi shield
    this.wifiClient.search('urn:schemas-upnp-org:device:Basic:1');
    this.ssdpTimeout = setTimeout(timeoutFunc, _timeout);
    resolve();
  });
};

/**
 * Called to end a search.
 * @return {global.Promise|Promise}
 */
Wifi.prototype.searchStop = function () {
  if (this.wifiClient) this.wifiClient.stop();
  if (this.ssdpTimeout) clearTimeout(this.ssdpTimeout);
  this._scanning = false;
  return Promise.resolve();
};

/**
 * @description Start logging to the SD card. If not streaming then `eot` event will be emitted with request
 *      response from the board.
 * @param recordingDuration {String} - The duration you want to log SD information for. Limited to:
 *      '14sec', '5min', '15min', '30min', '1hour', '2hour', '4hour', '12hour', '24hour'
 * @returns {Promise} - Resolves when the command has been written.
 * @private
 * @author AJ Keller (@aj-ptw)
 */
Wifi.prototype.sdStart = function (recordingDuration) {
  return new Promise((resolve, reject) => {
    if (!this.isConnected()) return reject(Error('Must be connected to the device'));
    k.sdSettingForString(recordingDuration)
      .then(command => {
        return this.write(command);
      })
      .then((res) => {
        resolve(res);
      })
      .catch(err => reject(err));
  });
};

/**
 * @description Sends the stop SD logging command to the board. If not streaming then `eot` event will be emitted
 *      with request response from the board.
 * @returns {Promise} - Resolves when written
 * @author AJ Keller (@aj-ptw)
 */
Wifi.prototype.sdStop = function () {
  return new Promise((resolve, reject) => {
    if (!this.isConnected()) return reject(Error('Must be connected to the device'));
    // If we are not streaming, then expect a confirmation message back from the board
    this.write(k.OBCISDLogStop)
      .then((res) => {
        if (this.options.verbose) console.log('Sent sd stop to board.');
        resolve(res);
      })
      .catch(reject);
  });
};

/**
 * @description Syncs the internal channel settings object with a cyton, this will take about
 *  over a second because there are delays between the register reads in the firmware.
 * @returns {Promise.<T>|*} Resolved once synced, rejects on error or 2 second timeout
 * @author AJ Keller (@aj-ptw)
 */
Wifi.prototype.syncRegisterSettings = function () {
  return new Promise((resolve, reject) => {
    this.write(k.OBCIMiscQueryRegisterSettings)
      .then((res) => {
        this._rawDataPacketToSample.data = Buffer.from(res);
        try {
          obciUtils.syncChannelSettingsWithRawData(this._rawDataPacketToSample);
          resolve(this._rawDataPacketToSample.channelSettings);
        } catch (e) {
          reject(e);
        }
      })
      .catch((err) => {
        reject(err);
      });
  });
};

/**
 * @description Sends a soft reset command to the board
 * @returns {Promise} - Fulfilled if the command was sent to board.
 * @author AJ Keller (@aj-ptw)
 */
Wifi.prototype.softReset = function () {
  return this.write(k.OBCIMiscSoftReset);
};

/**
 * @description Tells the WiFi Shield to forget it's network credentials. This will cause the board to drop all
 *  connections.
 * @returns {Promise} Resolves when WiFi Shield has been reset and the module disconnects.
 */
Wifi.prototype.eraseWifiCredentials = function () {
  return new Promise((resolve, reject) => {
    this.delete(this._localName, '/wifi')
      .then((res) => {
        if (this.options.verbose) console.log(res);
        return this.disconnect();
      })
      .then(() => {
        resolve();
      })
      .catch((err) => {
        if (this.options.verbose) console.log(err);
        reject(err);
      })
  });
};

/**
 * @description Sends a start streaming command to the board.
 * @returns {Promise} indicating if the signal was able to be sent.
 * Note: You must have successfully connected to an OpenBCI board using the connect
 *           method. Just because the signal was able to be sent to the board, does not
 *           mean the board will start streaming.
 * @author AJ Keller (@aj-ptw)
 */
Wifi.prototype.streamStart = function () {
  return new Promise((resolve, reject) => {
    if (this.isStreaming()) return reject('Error [.streamStart()]: Already streaming');
    this._streaming = true;
    this.write(k.OBCIStreamStart)
      .then(() => {
        if (this.options.verbose) console.log('Sent stream start to board.');
        resolve();
      })
      .catch(reject);
  });
};

/**
 * @description Sends a stop streaming command to the board.
 * @returns {Promise} indicating if the signal was able to be sent.
 * Note: You must have successfully connected to an OpenBCI board using the connect
 *           method. Just because the signal was able to be sent to the board, does not
 *           mean the board stopped streaming.
 * @author AJ Keller (@aj-ptw)
 */
Wifi.prototype.streamStop = function () {
  return new Promise((resolve, reject) => {
    if (!this.isStreaming()) return reject('Error [.streamStop()]: No stream to stop');
    this._streaming = false;
    this.write(k.OBCIStreamStop)
      .then(() => {
        resolve();
      })
      .catch(reject);
  });
};

/**
 * Sync the info of this wifi module
 * @returns {Promise.<TResult>}
 */
Wifi.prototype.syncInfo = function () {
  return this.get(this._ipAddress, '/board')
    .then((info) => {
      try {
        info = JSON.parse(info);
        this.openBCIBoardConnected = info['board_connected'];
        if (!this.openBCIBoardConnected) return Promise.reject(Error('No OpenBCI Board (Ganglion or Cyton) connected, please check power of the boards'));
        this._numberOfChannels = info['num_channels'];
        this._boardType = info['board_type'];

        const channelSettings = k.channelSettingsArrayInit(this.getNumberOfChannels());
        _.forEach(channelSettings, (settings, index) => {
          settings['gain'] = info['gains'][index];
        });
        this._rawDataPacketToSample.channelSettings = channelSettings;
        if (this.options.verbose) console.log(`Got all info from GET /board`);
        this._boardInfo = info;
        return this.get(this._ipAddress, '/all');
      } catch (err) {
        return Promise.reject(err);
      }
    })
    .then((allInfo) => {
      allInfo = JSON.parse(allInfo);
      this._shieldName = allInfo.name;
      this._macAddress = allInfo.mac;
      this._version = allInfo.version;
      this._latency = allInfo.latency;
      this._allInfo = allInfo;
      return Promise.resolve(this._boardInfo);
    })
    .catch((err) => {
      console.log(err);
      return Promise.reject(err);
    })
};

/**
 * @description Used to send data to the board.
 * @param data {Array | Buffer | Number | String} - The data to write out
 * @returns {Promise} - fulfilled if command was able to be sent
 * @author AJ Keller (@aj-ptw)
 */
Wifi.prototype.write = function (data) {
  return new Promise((resolve, reject) => {
    if (this._ipAddress) {
      if (!Buffer.isBuffer(data)) {
        if (_.isArray(data)) {
          data = Buffer.alloc(data.length, data.join(''));
        } else {
          data = new Buffer(data);
        }
      }
      if (this.options.debug) obciDebug.debugBytes('>>>', data);
      this.post(this._ipAddress, '/command', {'command': data.toString()})
        .then((res) => {
          resolve(res);
        })
        .catch((err) => {
          reject(err);
        })
    } else {
      reject('ipAddress is not set. Please call connect with ip address of wifi shield');
    }
  });
};

// //////// //
// PRIVATES //
// //////// //
/**
 * @description Called once when for any reason the ble connection is no longer open.
 * @private
 */
Wifi.prototype._disconnected = function () {
  this._streaming = false;
  this._connected = false;

  if (this.options.verbose) console.log(`Private disconnect clean up`);

  this.emit('close');
};

/**
 * Route incoming data to proper functions
 * @param data {Buffer} - Data buffer from noble Wifi.
 * @private
 */
Wifi.prototype._processBytes = function (data) {
  if (this.options.debug) obciDebug.debugBytes('<<', data);
  if (this.curOutputMode === wifiOutputModeRaw) {
    if (this.buffer) {
      this.prevBuffer = this.buffer;
      this.buffer = new Buffer([this.buffer, data]);
    } else {
      this.buffer = data;
    }
    const output = obciUtils.extractRawDataPackets(this.buffer);

    this.buffer = output.buffer;

    this._rawDataPacketToSample.rawDataPackets = output.rawDataPackets;

    _.forEach(this._rawDataPacketToSample.rawDataPackets, (rawDataPacket) => {
      this.emit(k.OBCIEmitterRawDataPacket, rawDataPacket);
    });

    const samples = obciUtils.transformRawDataPacketsToSample(this._rawDataPacketToSample);

    if (samples.length > 0) {
      if (samples[0].hasOwnProperty('impedanceValue')) {
        _.forEach(samples, (impedance) => {
          this.emit(k.OBCIEmitterImpedance, impedance);
        });
      } else {
        _.forEach(samples, (sample) => {
          if (this.getBoardType() === k.OBCIBoardDaisy) {
            // Send the sample for downstream sample compaction
            this._finalizeNewSampleForDaisy(sample);
          } else {
            // console.log(JSON.stringify(sample));
            this.emit(k.OBCIEmitterSample, sample);
          }
        });
      }
    }

    // Prevent bad data from being carried through continuously
    if (this.buffer) {
      if (bufferEqual(this.buffer, this.prevBuffer)) {
        this.buffer = null;
      }
    }
  }
};

/**
 * @description This function is called every sample if the boardType is Daisy. The function stores odd sampleNumber
 *      sample objects to a private global variable called `._lowerChannelsSampleObject`. The method will emit a
 *      sample object only when the upper channels arrive in an even sampleNumber sample object. No sample will be
 *      emitted on an even sampleNumber if _lowerChannelsSampleObject is null and one will be added to the
 *      missedPacket counter. Further missedPacket will increase if two odd sampleNumber packets arrive in a row.
 * @param sampleObject {Object} - The sample object to finalize
 * @private
 * @author AJ Keller (@aj-ptw)
 */
Wifi.prototype._finalizeNewSampleForDaisy = function (sampleObject) {
  if (k.isNull(this._lowerChannelsSampleObject)) {
    this._lowerChannelsSampleObject = sampleObject;
  } else {
    // Make sure there is an odd packet waiting to get merged with this packet
    if (this._lowerChannelsSampleObject.sampleNumber === sampleObject.sampleNumber) {
      // Merge these two samples
      var mergedSample = obciUtils.makeDaisySampleObjectWifi(this._lowerChannelsSampleObject, sampleObject);
      // Set the _lowerChannelsSampleObject object to null
      this._lowerChannelsSampleObject = null;
      // Emit the new merged sample
      this.emit('sample', mergedSample);
    } else {
      // Missed the odd packet, i.e. two evens in a row
      this._lowerChannelsSampleObject = sampleObject;
    }
  }
};

/**
 * Used for client connecting to
 * @param shieldIP {String} - The local ip address. Or host name on mac or if using bonjour (windows/linux)
 * @private
 */
Wifi.prototype._connectSocket = function (shieldIP) {
  return this.post(shieldIP, '/tcp', {
    ip: ip.address(),
    output: this.curOutputMode,
    port: this.wifiGetLocalPort(),
    delimiter: false,
    latency: this._latency
  });
};

/**
 * Call this to shut down the servers.
 */
Wifi.prototype.destroy = function () {
  this.wifiServer = null;
  if (this.wifiClient) {
    this.wifiClient.stop();
  }
  this.wifiClient = null;
};

Wifi.prototype.wifiGetLocalPort = function () {
  return this.wifiServer.address().port;
};

Wifi.prototype.wifiInitServer = function () {
  let persistentBuffer = null;
  const delimBuf = new Buffer("\r\n");
  this.wifiServer = net.createServer((socket) => {
    // streamJSON.on("data", (sample) => {
    //   console.log(sample);
    // });
    socket.on('data', (data) => {
      this._processBytes(data);
    });
    socket.on('error', (err) => {
      if (this.options.verbose) console.log('SSDP:',err);
    });
  }).listen();
  if (this.options.verbose) console.log("Server on port: ", this.wifiGetLocalPort());
};

Wifi.prototype.processResponse = function (res, cb) {
  if (this.options.verbose) {
    console.log(`STATUS: ${res.statusCode}`);
    console.log(`HEADERS: ${JSON.stringify(res.headers)}`);
  }
  res.setEncoding('utf8');
  let msg = '';
  res.on('data', (chunk) => {
    if (this.options.verbose) console.log(`BODY: ${chunk}`);
    msg += chunk.toString();
  });
  res.once('end', () => {
    if (this.options.verbose) console.log('No more data in response.');
    this.emit('res', msg);
    if (res.statusCode !== 200) {
      if (cb) cb(msg);
    } else {
      if (cb) cb();
    }
  });
};

Wifi.prototype._delete = function (host, path, cb) {
  const options = {
    host: host,
    port: 80,
    path: path,
    method: 'DELETE'
  };

  const req = http.request(options, (res) => {
    this.processResponse(res, (err) => {
      if (err) {
        if (cb) cb(err);
      } else {
        if (cb) cb();
      }
    });
  });

  req.once('error', (e) => {
    if (this.options.verbose) console.log(`DELETE problem with request: ${e.message}`);
    if (cb) cb(e);
  });

  req.end();
};

Wifi.prototype.delete = function (host, path) {
  return new Promise((resolve, reject) => {
    const resFunc = (res) => {
      resolve(res);
    };
    this.once('res', resFunc);
    this._delete(host, path, (err) => {
      if (err) {
        if (this.options.verbose) {
          this.removeListener('res', resFunc);
          reject(err);
        }
      }
    })
  });
};

Wifi.prototype._get = function (host, path, cb) {
  const options = {
    host: host,
    port: 80,
    path: path,
    method: 'GET'
  };

  const req = http.request(options, (res) => {
    this.processResponse(res, (err) => {
      if (err) {
        if (cb) cb(err);
      } else {
        if (cb) cb();
      }
    });
  });

  req.once('error', (e) => {
    if (this.options.verbose) console.log(`problem with request: ${e.message}`);
    if (cb) cb(e);
  });

  req.end();
};

Wifi.prototype.get = function (host, path) {
  return new Promise((resolve, reject) => {
    const resFunc = (res) => {
      resolve(res);
    };
    this.once('res', resFunc);
    this._get(host, path, (err) => {
      if (err) {
        if (this.options.verbose) {
          this.removeListener('res', resFunc);
          reject(err);
        }
      }
    })
  });
};

Wifi.prototype._post = function (host, path, payload, cb) {
  const output = JSON.stringify(payload);
  const options = {
    host: host,
    port: 80,
    path: path,
    method: 'POST',
    headers: {
      'Content-Type': 'application/json',
      'Content-Length': output.length
    }
  };

  const req = http.request(options, (res) => {
    this.processResponse(res, (err) => {
      if (err) {
        if (cb) cb.call(this, err);
      } else {
        if (cb) cb.call(this);
      }
    });
  });

  req.once('error', (e) => {
    if (this.options.verbose) console.log(`problem with request: ${e.message}`);
    if (cb) cb.call(this, e);
  });

  // write data to request body
  req.write(output);
  req.end();
};

//TODO: Implement a function that allows us to async wait for res
Wifi.prototype.post = function (host, path, payload) {
  return new Promise((resolve, reject) => {
    const resFunc = (res) => {
      resolve(res);
    };
    this.once('res', resFunc);
    this._post(host, path, payload, (err) => {
      if (err) {
        if (this.options.verbose) {
          this.removeListener('res', resFunc);
          reject(err);
        }
      }
    })
  });
};

module.exports = Wifi;<|MERGE_RESOLUTION|>--- conflicted
+++ resolved
@@ -285,7 +285,6 @@
         return this.syncInfo();
       })
       .then(() => {
-<<<<<<< HEAD
         if (this.options.verbose) console.log(`Synced into with ${this._shieldName}`);
         if (o.hasOwnProperty('sampleRate')) {
           if (this.options.verbose) console.log(`Attempting to set sample rate to ${o.sampleRate}`);
@@ -305,9 +304,6 @@
         return Promise.resolve();
       })
       .then(() => {
-=======
-        if (this.options.verbose) console.log(`Synced info with ${id}`);
->>>>>>> 44315d8a
         resolve();
       })
       .catch((err) => {
@@ -684,7 +680,7 @@
  */
 Wifi.prototype.eraseWifiCredentials = function () {
   return new Promise((resolve, reject) => {
-    this.delete(this._localName, '/wifi')
+    this.delete(this._ipAddress, '/wifi')
       .then((res) => {
         if (this.options.verbose) console.log(res);
         return this.disconnect();
